<<<<<<< HEAD
.idea/
local/

config/gold-key.txt

=======
config/gold-key.txt

.idea/
local/

>>>>>>> 3817db9a
data
bin

## NEVER EVER COMMIT THIS
googlemaps-api-key.txt

bin

cachedir
examples/outputs

temp/
output/

# Distribution / packaging
.Python
build/
develop-eggs/
dist/
downloads/
eggs/
.eggs/
lib/
lib64/
parts/
sdist/
var/
*.egg-info/
.installed.cfg
*.egg

# pyenv
.python-version

# old stuff
*.old

# Eclipse
.project
.classpath

# make artifacts
*-PREV

# Apple stuff
.DS_Store

# Graphviz out is varied enough it isn't worth carrying this for test cases
tests/test_biolink_model/source/graphviz/

# Test config
tests/test_config.ini

# Don't lock
Pipfile.lock
sphinx/_build/*

# Cacheing
tests/cachedir/
./cachedir/

# https://raw.githubusercontent.com/github/gitignore/main/Python.gitignore

# Byte-compiled / optimized / DLL files
__pycache__/
*.py[cod]
*$py.class

# C extensions
*.so


# PyInstaller
#  Usually these files are written by a python script from a template
#  before PyInstaller builds the exe, so as to inject date/other infos into it.
*.manifest
*.spec

# Installer logs
pip-log.txt
pip-delete-this-directory.txt

# Unit test / coverage reports
htmlcov/
.tox/
.nox/
.coverage
.coverage.*
.cache
nosetests.xml
coverage.xml
*.cover
*.py,cover
.hypothesis/
.pytest_cache/
cover/

# Translations
*.mo
*.pot

# Django stuff:
*.log
local_settings.py
db.sqlite3
db.sqlite3-journal

# Flask stuff:
instance/
.webassets-cache

# Scrapy stuff:
.scrapy

# Sphinx documentation
docs/_build/

# PyBuilder
.pybuilder/
target/

# Jupyter Notebook
.ipynb_checkpoints

# IPython
profile_default/
ipython_config.py

# pyenv
#   For a library or package, you might want to ignore these files since the code is
#   intended to run in multiple environments; otherwise, check them in:
# .python-version

# pipenv
#   According to pypa/pipenv#598, it is recommended to include Pipfile.lock in version control.
#   However, in case of collaboration, if having platform-specific dependencies or dependencies
#   having no cross-platform support, pipenv may install dependencies that don't work, or not
#   install all needed dependencies.
#Pipfile.lock

# poetry
#   Similar to Pipfile.lock, it is generally recommended to include poetry.lock in version control.
#   This is especially recommended for binary packages to ensure reproducibility, and is more
#   commonly ignored for libraries.
#   https://python-poetry.org/docs/basic-usage/#commit-your-poetrylock-file-to-version-control
#poetry.lock

# PEP 582; used by e.g. github.com/David-OConnor/pyflow
__pypackages__/

# Celery stuff
celerybeat-schedule
celerybeat.pid

# SageMath parsed files
*.sage.py

# Environments
.env
.venv
env/
venv/
ENV/
env.bak/
venv.bak/

# Spyder project settings
.spyderproject
.spyproject

# Rope project settings
.ropeproject

# mkdocs documentation
/site

# mypy
.mypy_cache/
.dmypy.json
dmypy.json

# Pyre type checker
.pyre/

# pytype static type analyzer
.pytype/

# Cython debug symbols
cython_debug/

# PyCharm
#  JetBrains specific template is maintained in a separate JetBrains.gitignore that can
#  be found at https://github.com/github/gitignore/blob/main/Global/JetBrains.gitignore
#  and can be added to the global gitignore or merged into this file.  For a more nuclear
#  option (not recommended) you can uncomment the following to ignore the entire idea folder.
#.idea/

# https://github.com/github/gitignore/blob/main/Global/JetBrains.gitignore

# Covers JetBrains IDEs: IntelliJ, RubyMine, PhpStorm, AppCode, PyCharm, CLion, Android Studio, WebStorm and Rider
# Reference: https://intellij-support.jetbrains.com/hc/en-us/articles/206544839

# User-specific stuff
.idea/**/workspace.xml
.idea/**/tasks.xml
.idea/**/usage.statistics.xml
.idea/**/dictionaries
.idea/**/shelf

# AWS User-specific
.idea/**/aws.xml

# Generated files
.idea/**/contentModel.xml

# Sensitive or high-churn files
.idea/**/dataSources/
.idea/**/dataSources.ids
.idea/**/dataSources.local.xml
.idea/**/sqlDataSources.xml
.idea/**/dynamic.xml
.idea/**/uiDesigner.xml
.idea/**/dbnavigator.xml

# Gradle
.idea/**/gradle.xml
.idea/**/libraries

# Gradle and Maven with auto-import
# When using Gradle or Maven with auto-import, you should exclude module files,
# since they will be recreated, and may cause churn.  Uncomment if using
# auto-import.
# .idea/artifacts
# .idea/compiler.xml
# .idea/jarRepositories.xml
# .idea/modules.xml
# .idea/*.iml
# .idea/modules
# *.iml
# *.ipr

# CMake
cmake-build-*/

# Mongo Explorer plugin
.idea/**/mongoSettings.xml

# File-based project format
*.iws

# IntelliJ
out/

# mpeltonen/sbt-idea plugin
.idea_modules/

# JIRA plugin
atlassian-ide-plugin.xml

# Cursive Clojure plugin
.idea/replstate.xml

# SonarLint plugin
.idea/sonarlint/

# Crashlytics plugin (for Android Studio and IntelliJ)
com_crashlytics_export_strings.xml
crashlytics.properties
crashlytics-build.properties
fabric.properties

# Editor-based Rest Client
.idea/httpRequests

# Android studio 3.1+ serialized cache file
.idea/caches/build_file_checksums.ser<|MERGE_RESOLUTION|>--- conflicted
+++ resolved
@@ -1,16 +1,9 @@
-<<<<<<< HEAD
+
 .idea/
 local/
 
 config/gold-key.txt
 
-=======
-config/gold-key.txt
-
-.idea/
-local/
-
->>>>>>> 3817db9a
 data
 bin
 
