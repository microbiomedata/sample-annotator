[[source]]
url = "https://pypi.org/simple"
verify_ssl = true
name = "pypi"

[packages]
linkml = ">=1.0.1"
linkml-runtime = "*"
linkml-model = "*"
funowl = "*"
nmdc-schema = "*"
googlemaps = "*"
pandas = "*"
pint = "*"
quantulum3 = "*"
bioregistry = "*"
sphinx = "*"
sphinx-rtd-theme = "*"
recommonmark = "*"
<<<<<<< HEAD
requests = "*"
curieutil = "*"
strsimpy = "*"
=======
diskcache = "*"
uvicorn = {extras = ["standard"], version = "*"}
>>>>>>> 40f218ea

[dev-packages]
tox = "*"

[pipenv]
allow_prereleases = true<|MERGE_RESOLUTION|>--- conflicted
+++ resolved
@@ -17,14 +17,11 @@
 sphinx = "*"
 sphinx-rtd-theme = "*"
 recommonmark = "*"
-<<<<<<< HEAD
 requests = "*"
 curieutil = "*"
 strsimpy = "*"
-=======
 diskcache = "*"
 uvicorn = {extras = ["standard"], version = "*"}
->>>>>>> 40f218ea
 
 [dev-packages]
 tox = "*"
