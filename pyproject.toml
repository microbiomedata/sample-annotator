--- conflicted
+++ resolved
@@ -13,37 +13,26 @@
 funowl = "^0.2"
 git-root = "^0.1"
 googlemaps = "^4.6.0"
-<<<<<<< HEAD
-linkml = "^1.1.18"
-nmdc-schema = "^7.0.0"
+linkml = "^1.7"
+nmdc-schema = "^11.0"
 numpy = "^2.2"
 pandas = "^2.2"
 python = "^3.10"
-python-dotenv = "^0.21.1"
-quantulum3 = "^0.7.10"
-recommonmark = "^0.7.1"
-sphinx-rtd-theme = "^1.0.0"
-uvicorn = "^0.17.4"
-=======
-linkml = "^1.7"
-nmdc-schema = "^11.0"
-pandas = "^2.2"
-numpy = "^2.2"
-python = "^3.10"
+python-dotenv = "^1.0"
 quantulum3 = "^0.9"
 recommonmark = "^0.7.1"
 sphinx-rtd-theme = "3.0"
 uvicorn = "^0.30"
-python-dotenv = "^1.0"
-deptry = "^0.21.2"
->>>>>>> e63fb57e
 
+#  • Removing py (1.11.0)
+#  • Removing toml (0.10.2)
 
 [tool.poetry.dev-dependencies]
-autopep8 = "^1.6.0"
-black = "^22.1.0"
-pytest = "^7.0.1"
-tox = "^3.24.5"
+autopep8 = "^2.0"
+black = "^24.0"
+deptry = "^0.21.2"
+pytest = "^8.0"
+tox = "4.20"
 
 [build-system]
 requires = ["poetry-core>=1.0.0"]
